# compiled code.
*.py[co]

# Packages
*.egg
*.egg-info
# dist
# build
eggs
# parts
# bin
# var
# sdist
develop-eggs
.installed.cfg
build
dist

# Installer logs
pip-log.txt

# Unit test / coverage reports
.coverage
.tox

#Translations
*.mo

#Mr Developer
.mr.developer.cfg

# Swap files.
*.swp

.pypirc
<<<<<<< HEAD
coverage.xml
\#*\#
=======
docs/_build
>>>>>>> 5a135c0f
<|MERGE_RESOLUTION|>--- conflicted
+++ resolved
@@ -33,9 +33,6 @@
 *.swp
 
 .pypirc
-<<<<<<< HEAD
 coverage.xml
 \#*\#
-=======
-docs/_build
->>>>>>> 5a135c0f
+docs/_build